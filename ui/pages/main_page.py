--- conflicted
+++ resolved
@@ -65,11 +65,8 @@
                         ],
                     ),
                     html.Div(
-<<<<<<< HEAD
+
                         id="card-security",
-=======
-                        id="card-security-score",
->>>>>>> 765b6c50
                         className="stat-card",
                         children=[
                             html.H3("Security Score", className="card-title"),
@@ -105,17 +102,12 @@
             html.Div(
                 id="export-buttons",
                 children=[
-<<<<<<< HEAD
+
                     html.Button("📊 Export Stats CSV", id="export-csv", className="dash-button"),
                     html.Button("📉 Download Charts", id="download-charts", className="dash-button"),
                     html.Button("🧾 Generate Report", id="generate-report", className="dash-button"),
                     html.Button("🔄 Refresh Data", id="refresh-data", className="dash-button"),
-=======
-                    html.Button("\ud83d\udcca Export Stats CSV", id="export-csv", className="dash-button"),
-                    html.Button("\ud83d\udcc9 Download Charts", id="download-charts", className="dash-button"),
-                    html.Button("\ud83e\uddfe Generate Report", id="generate-report", className="dash-button"),
-                    html.Button("\ud83d\udd04 Refresh Data", id="refresh-data", className="dash-button"),
->>>>>>> 765b6c50
+
                 ],
             )
         ],
@@ -128,33 +120,24 @@
         children=[
             # ─────── Dashboard Header ───────
             html.Div(
-<<<<<<< HEAD
+
                 id="dashboard-title",
-=======
-                id="dashboard-header",
->>>>>>> 765b6c50
+
                 children=[
                     html.Div(
                         children=[
                             html.Img(src=app_instance.get_asset_url("logo.png"), style={"height": "40px"}),
-<<<<<<< HEAD
+
                             html.H1(
                                 " Enhanced Analytics Dashboard",
                                 className="ml-2",
-=======
-                            html.Span(
-                                " Enhanced Analytics Dashboard",
-                                style={"fontSize": "24px", "fontWeight": "700", "marginLeft": "10px"},
->>>>>>> 765b6c50
+
                             ),
                         ],
                         style={"display": "flex", "alignItems": "center"},
                     ),
-<<<<<<< HEAD
+
                     html.Button("Advanced View ⏷", id="advanced-view-button", n_clicks=0),
-=======
-                    html.Button("Advanced View \u23f7", id="advanced-view-button", n_clicks=0),
->>>>>>> 765b6c50
                 ],
             ),
             # ─────── Top Row: Upload + Chart Controls ───────
@@ -202,15 +185,10 @@
                             ),
                             html.Div(
                                 children=[
-<<<<<<< HEAD
                                     html.Button("🔍 Filter", id="filter-button", className="dash-button"),
                                     html.Button(
                                         "🧭 Time Range",
-=======
-                                    html.Button("\ud83d\udd0d Filter", id="filter-button", className="dash-button"),
-                                    html.Button(
-                                        "\ud83d\uddbd Time Range",
->>>>>>> 765b6c50
+
                                         id="timerange-button",
                                         className="dash-button",
                                         style={"marginLeft": "10px"},
