import dash
<<<<<<< HEAD
from dash import Dash, html, dcc, Input, Output

# Temporary Dash app to generate asset URL
_tmp = Dash(__name__)
CUSTOM_CSS = _tmp.get_asset_url("custom.css")

# Main Dash app with external stylesheet
app = Dash(__name__, external_stylesheets=[CUSTOM_CSS], suppress_callback_exceptions=True)


def overview_layout():
    return html.Div(
        id="overview-content",
        children=[
            html.Div(
                id="stats-panels-container",
                children=[
                    html.Div(
                        id="card-access",
                        className="stat-card",
                        children=[
                            html.H3("Access Events", className="card-title"),
                            html.H4("2,161", className="card-value"),
                            html.Div("21.01.2025 – 21.01.2025", className="card-subtext"),
                        ],
                    ),
                    html.Div(
                        id="card-device",
                        className="stat-card",
                        children=[
                            html.H3("Device Analytics", className="card-title"),
                            html.H4("Total: 4 devices", className="card-value"),
                            html.Div("Access Granted: 432", className="card-subtext"),
                        ],
                    ),
                    html.Div(
                        id="card-peak",
                        className="stat-card",
                        children=[
                            html.H3("Peak Activity", className="card-title"),
                            html.H4("Peak: 9:00", className="card-value"),
                            html.Div("Busiest: Tuesday", className="card-subtext"),
                        ],
                    ),
                ],
            )
        ],
    )


def advanced_layout():
    return html.Div(
        id="advanced-content",
        children=[
            html.Div(
                id="stats-panels-container",
                children=[
                    html.Div(
                        id="card-traffic",
                        className="stat-card",
                        children=[
                            html.H3("Traffic Pattern", className="card-title"),
                            dcc.Graph(id="graph-traffic"),
                        ],
                    ),
                    html.Div(
                        id="card-security-score",
                        className="stat-card",
                        children=[
                            html.H3("Security Score", className="card-title"),
                            dcc.Graph(id="graph-security-score"),
                        ],
                    ),
                    html.Div(
                        id="card-usage",
                        className="stat-card",
                        children=[
                            html.H3("Usage Efficiency", className="card-title"),
                            dcc.Graph(id="graph-usage"),
                        ],
                    ),
                    html.Div(
                        id="card-anomaly",
                        className="stat-card",
                        children=[
                            html.H3("Anomaly Detection", className="card-title"),
                            dcc.Graph(id="graph-anomaly"),
                        ],
                    ),
                ],
            )
        ],
    )


def export_layout():
    return html.Div(
        id="export-content",
        children=[
            html.Div(
                id="export-buttons",
                children=[
                    html.Button("\ud83d\udcca Export Stats CSV", id="export-csv", className="dash-button"),
                    html.Button("\ud83d\udcc9 Download Charts", id="download-charts", className="dash-button"),
                    html.Button("\ud83e\uddfe Generate Report", id="generate-report", className="dash-button"),
                    html.Button("\ud83d\udd04 Refresh Data", id="refresh-data", className="dash-button"),
                ],
            )
        ],
    )


def create_main_layout(app_instance: Dash) -> html.Div:
    return html.Div(
        id="app-container",
        children=[
            # ─────── Dashboard Header ───────
            html.Div(
                id="dashboard-header",
                children=[
                    html.Div(
                        children=[
                            html.Img(src=app_instance.get_asset_url("logo.png"), style={"height": "40px"}),
                            html.Span(" Enhanced Analytics Dashboard", style={"fontSize": "24px", "fontWeight": "700", "marginLeft": "10px"}),
                        ],
                        style={"display": "flex", "alignItems": "center"},
                    ),
                    html.Button("Advanced View \u23F7", id="advanced-view-button", n_clicks=0),
                ],
            ),

            # ─────── Top Row: Upload + Chart Controls ───────
            html.Div(
                id="top-row",
                children=[
                    html.Div(
                        id="upload-section",
                        className="card",
                        children=[
                            html.Div(
                                className="upload-box",
                                children=[
                                    html.I(className="fa fa-upload fa-2x", style={"marginBottom": "10px", "color": "var(--color-text-secondary)"}),
                                    html.Div("Drop your CSV or JSON file here", style={"fontSize": "18px", "fontWeight": "500", "marginBottom": "5px"}),
                                    html.Div("or click to browse", style={"fontSize": "14px", "color": "var(--color-text-tertiary)"}),
=======
from dash import html, dcc, callback, Output, Input

# Create temporary Dash instance to build asset URL
_tmp = dash.Dash(__name__)
CUSTOM_CSS = _tmp.get_asset_url("custom.css")

# Main Dash app with external stylesheet
app = dash.Dash(
    __name__,
    external_stylesheets=[CUSTOM_CSS],
    suppress_callback_exceptions=True,
)


def overview_content():
    return html.Div(
        id="stats-panels-container",
        children=[
            html.Div([html.H3("Access Events")], id="card-access"),
            html.Div([html.H3("Device Analytics")], id="card-device"),
            html.Div([html.H3("Peak Activity")], id="card-peak"),
        ],
    )


def advanced_content():
    return html.Div(
        id="stats-panels-container",
        children=[
            html.Div([html.H3("Traffic Pattern")], id="card-traffic"),
            html.Div([html.H3("Anomaly Detection")], id="card-anomaly"),
            html.Div([html.H3("Usage Efficiency")], id="card-usage"),
            html.Div([html.H3("Security Score")], id="card-security"),
        ],
    )


def export_content():
    return html.Div(
        id="export-buttons",
        children=[
            html.Button("\ud83d\udcca Export CSV", className="dash-button"),
            html.Button("\ud83d\udcc9 Download Charts", className="dash-button"),
            html.Button("\ud83e\uddfe Generate Report", className="dash-button"),
            html.Button("\ud83d\udd04 Refresh Data", className="dash-button"),
        ],
    )


def create_main_layout(app_instance: dash.Dash) -> html.Div:
    return html.Div(
        children=[
            html.Div(
                id="dashboard-title",
                children=[
                    html.Div(
                        [
                            html.Img(
                                src=app_instance.get_asset_url("logo.png"),
                                style={"height": "40px"},
                            ),
                            html.H1("Enhanced Analytics Dashboard", className="ml-2"),
                        ],
                        style={"display": "flex", "alignItems": "center"},
                    ),
                    html.Button("Advanced View \u23f7", id="advanced-view-button"),
                ],
            ),
            html.Div(
                style={"display": "flex", "gap": "20px"},
                children=[
                    html.Div(
                        id="upload-section",
                        children=[
                            dcc.Upload(
                                id="upload-data",
                                className="upload-box",
                                children=[
                                    html.P("Drop CSV or JSON file here"),
                                    html.Img(
                                        src=app_instance.get_asset_url("upload_file_csv_icon.png"),
                                        style={"height": "60px", "marginTop": "10px"},
                                    ),
>>>>>>> 18bbc7e0
                                ],
                            )
                        ],
                    ),
                    html.Div(
                        id="chart-controls",
<<<<<<< HEAD
                        className="card",
                        children=[
                            html.Div("Chart Type:", style={"fontWeight": "600", "marginBottom": "5px"}),
                            dcc.Dropdown(
                                id="chart-type-dropdown",
                                options=[
                                    {"label": "Hourly Activity", "value": "hourly"},
                                    {"label": "Daily Trends", "value": "daily"},
                                    {"label": "Device Summary", "value": "device"},
                                ],
                                value="hourly",
                                clearable=False,
                                style={"marginBottom": "15px"},
                            ),
                            html.Div(
                                children=[
                                    html.Button("\ud83d\udd0d Filter", id="filter-button", className="dash-button"),
                                    html.Button("\ud83d\uddbd Time Range", id="timerange-button", className="dash-button", style={"marginLeft": "10px"}),
                                ],
                                style={"display": "flex"},
                            ),
                        ],
                    ),
                ],
                style={"display": "grid", "gridTemplateColumns": "repeat(auto-fit, minmax(320px, 1fr))", "gap": "20px", "padding": "0 20px"},
            ),

            # ─────── Tabs ───────
            html.Div(
                id="tabs-container",
                children=[
                    html.Div("Overview", id="tab-overview", className="tab active"),
                    html.Div("Advanced", id="tab-advanced", className="tab"),
                    html.Div("Export", id="tab-export", className="tab"),
                ],
            ),

            # ─────── Tab Content (filled by callback) ───────
            html.Div(id="tab-content"),
        ],
    )


def register_callbacks(app_instance: Dash):
    @app_instance.callback(
        Output("tab-content", "children"),
        [
            Input("tab-overview", "n_clicks_timestamp"),
            Input("tab-advanced", "n_clicks_timestamp"),
            Input("tab-export", "n_clicks_timestamp"),
        ],
    )
    def render_tab_content(ts_overview, ts_advanced, ts_export):
        timestamps = {
            "overview": ts_overview or 0,
            "advanced": ts_advanced or 0,
            "export": ts_export or 0,
        }
        active_tab = max(timestamps, key=timestamps.get)
        if active_tab == "overview":
            return overview_layout()
        elif active_tab == "advanced":
            return advanced_layout()
        else:
            return export_layout()

    @app_instance.callback(
        [
            Output("tab-overview", "className"),
            Output("tab-advanced", "className"),
            Output("tab-export", "className"),
        ],
        [
            Input("tab-overview", "n_clicks_timestamp"),
            Input("tab-advanced", "n_clicks_timestamp"),
            Input("tab-export", "n_clicks_timestamp"),
        ],
    )
    def update_tab_active(ts_overview, ts_advanced, ts_export):
        timestamps = {
            "overview": ts_overview or 0,
            "advanced": ts_advanced or 0,
            "export": ts_export or 0,
        }
        active = max(timestamps, key=timestamps.get)
        return [
            "tab active" if active == "overview" else "tab",
            "tab active" if active == "advanced" else "tab",
            "tab active" if active == "export" else "tab",
        ]
=======
                        children=[
                            dcc.Dropdown(
                                id="chart-type",
                                options=[{"label": "Hourly Activity", "value": "hourly"}],
                                value="hourly",
                            ),
                            html.Button("\ud83d\udd0d Filter", id="filter-button", className="dash-button"),
                            html.Button("\ud83d\uddbd Time Range", id="timerange-button", className="dash-button"),
                        ],
                    ),
                ],
            ),
            html.Div(
                id="tabs-container",
                children=[
                    html.Div("Overview", className="tab active", id="tab-overview"),
                    html.Div("Advanced", className="tab", id="tab-advanced"),
                    html.Div("Export", className="tab", id="tab-export"),
                ],
            ),
            html.Div(id="tab-content", children=overview_content()),
        ],
    )


def register_callbacks(app_instance: dash.Dash):
    @app_instance.callback(
        [
            Output("tab-overview", "className"),
            Output("tab-advanced", "className"),
            Output("tab-export", "className"),
            Output("tab-content", "children"),
        ],
        [
            Input("tab-overview", "n_clicks"),
            Input("tab-advanced", "n_clicks"),
            Input("tab-export", "n_clicks"),
        ],
        prevent_initial_call=False,
    )
    def switch_tabs(n_over, n_adv, n_exp):
        ctx = dash.callback_context
        tab = "tab-overview"
        if ctx.triggered:
            tab = ctx.triggered[0]["prop_id"].split(".")[0]
        if tab == "tab-advanced":
            content = advanced_content()
        elif tab == "tab-export":
            content = export_content()
        else:
            content = overview_content()
            tab = "tab-overview"
        return (
            "tab active" if tab == "tab-overview" else "tab",
            "tab active" if tab == "tab-advanced" else "tab",
            "tab active" if tab == "tab-export" else "tab",
            content,
        )
>>>>>>> 18bbc7e0


if __name__ == "__main__":
    app.layout = create_main_layout(app)
    register_callbacks(app)
    app.run_server(debug=True)<|MERGE_RESOLUTION|>--- conflicted
+++ resolved
@@ -1,5 +1,4 @@
 import dash
-<<<<<<< HEAD
 from dash import Dash, html, dcc, Input, Output
 
 # Temporary Dash app to generate asset URL
@@ -145,98 +144,14 @@
                                     html.I(className="fa fa-upload fa-2x", style={"marginBottom": "10px", "color": "var(--color-text-secondary)"}),
                                     html.Div("Drop your CSV or JSON file here", style={"fontSize": "18px", "fontWeight": "500", "marginBottom": "5px"}),
                                     html.Div("or click to browse", style={"fontSize": "14px", "color": "var(--color-text-tertiary)"}),
-=======
-from dash import html, dcc, callback, Output, Input
-
-# Create temporary Dash instance to build asset URL
-_tmp = dash.Dash(__name__)
-CUSTOM_CSS = _tmp.get_asset_url("custom.css")
-
-# Main Dash app with external stylesheet
-app = dash.Dash(
-    __name__,
-    external_stylesheets=[CUSTOM_CSS],
-    suppress_callback_exceptions=True,
-)
-
-
-def overview_content():
-    return html.Div(
-        id="stats-panels-container",
-        children=[
-            html.Div([html.H3("Access Events")], id="card-access"),
-            html.Div([html.H3("Device Analytics")], id="card-device"),
-            html.Div([html.H3("Peak Activity")], id="card-peak"),
-        ],
-    )
-
-
-def advanced_content():
-    return html.Div(
-        id="stats-panels-container",
-        children=[
-            html.Div([html.H3("Traffic Pattern")], id="card-traffic"),
-            html.Div([html.H3("Anomaly Detection")], id="card-anomaly"),
-            html.Div([html.H3("Usage Efficiency")], id="card-usage"),
-            html.Div([html.H3("Security Score")], id="card-security"),
-        ],
-    )
-
-
-def export_content():
-    return html.Div(
-        id="export-buttons",
-        children=[
-            html.Button("\ud83d\udcca Export CSV", className="dash-button"),
-            html.Button("\ud83d\udcc9 Download Charts", className="dash-button"),
-            html.Button("\ud83e\uddfe Generate Report", className="dash-button"),
-            html.Button("\ud83d\udd04 Refresh Data", className="dash-button"),
-        ],
-    )
-
-
-def create_main_layout(app_instance: dash.Dash) -> html.Div:
-    return html.Div(
-        children=[
-            html.Div(
-                id="dashboard-title",
-                children=[
-                    html.Div(
-                        [
-                            html.Img(
-                                src=app_instance.get_asset_url("logo.png"),
-                                style={"height": "40px"},
-                            ),
-                            html.H1("Enhanced Analytics Dashboard", className="ml-2"),
-                        ],
-                        style={"display": "flex", "alignItems": "center"},
-                    ),
-                    html.Button("Advanced View \u23f7", id="advanced-view-button"),
-                ],
-            ),
-            html.Div(
-                style={"display": "flex", "gap": "20px"},
-                children=[
-                    html.Div(
-                        id="upload-section",
-                        children=[
-                            dcc.Upload(
-                                id="upload-data",
-                                className="upload-box",
-                                children=[
-                                    html.P("Drop CSV or JSON file here"),
-                                    html.Img(
-                                        src=app_instance.get_asset_url("upload_file_csv_icon.png"),
-                                        style={"height": "60px", "marginTop": "10px"},
-                                    ),
->>>>>>> 18bbc7e0
+
                                 ],
                             )
                         ],
                     ),
                     html.Div(
                         id="chart-controls",
-<<<<<<< HEAD
+
                         className="card",
                         children=[
                             html.Div("Chart Type:", style={"fontWeight": "600", "marginBottom": "5px"}),
@@ -327,66 +242,7 @@
             "tab active" if active == "advanced" else "tab",
             "tab active" if active == "export" else "tab",
         ]
-=======
-                        children=[
-                            dcc.Dropdown(
-                                id="chart-type",
-                                options=[{"label": "Hourly Activity", "value": "hourly"}],
-                                value="hourly",
-                            ),
-                            html.Button("\ud83d\udd0d Filter", id="filter-button", className="dash-button"),
-                            html.Button("\ud83d\uddbd Time Range", id="timerange-button", className="dash-button"),
-                        ],
-                    ),
-                ],
-            ),
-            html.Div(
-                id="tabs-container",
-                children=[
-                    html.Div("Overview", className="tab active", id="tab-overview"),
-                    html.Div("Advanced", className="tab", id="tab-advanced"),
-                    html.Div("Export", className="tab", id="tab-export"),
-                ],
-            ),
-            html.Div(id="tab-content", children=overview_content()),
-        ],
-    )
-
-
-def register_callbacks(app_instance: dash.Dash):
-    @app_instance.callback(
-        [
-            Output("tab-overview", "className"),
-            Output("tab-advanced", "className"),
-            Output("tab-export", "className"),
-            Output("tab-content", "children"),
-        ],
-        [
-            Input("tab-overview", "n_clicks"),
-            Input("tab-advanced", "n_clicks"),
-            Input("tab-export", "n_clicks"),
-        ],
-        prevent_initial_call=False,
-    )
-    def switch_tabs(n_over, n_adv, n_exp):
-        ctx = dash.callback_context
-        tab = "tab-overview"
-        if ctx.triggered:
-            tab = ctx.triggered[0]["prop_id"].split(".")[0]
-        if tab == "tab-advanced":
-            content = advanced_content()
-        elif tab == "tab-export":
-            content = export_content()
-        else:
-            content = overview_content()
-            tab = "tab-overview"
-        return (
-            "tab active" if tab == "tab-overview" else "tab",
-            "tab active" if tab == "tab-advanced" else "tab",
-            "tab active" if tab == "tab-export" else "tab",
-            content,
-        )
->>>>>>> 18bbc7e0
+
 
 
 if __name__ == "__main__":
